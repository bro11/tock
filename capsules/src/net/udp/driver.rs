//! UDP userspace interface for transmit and receive.
//!
//! Implements a userspace interface for sending and receiving UDP messages.
//! Also exposes a list of interface addresses to the application (currently
//! hard-coded.

// use net::stream::{decode_bytes, decode_u8, encode_bytes, encode_u8, SResult};
use core::cell::Cell; use core::{cmp, mem};
use kernel::common::take_cell::{TakeCell};
use kernel::{AppId, AppSlice, Callback, Driver, Grant, ReturnCode, Shared};
use net::ipv6::ip_utils::IPAddr;
use net::udp::udp_send::UDPSender;
use net::udp::udp_recv::{UDPRecvClient, UDPReceiver};

/// Syscall number
pub const DRIVER_NUM: usize = 0x30002;

const INTERFACES: [IPAddr; 2] = [
    IPAddr([0x00, 0x01, 0x02, 0x03, 0x04, 0x05, 0x06, 0x07, 0x08, 0x09, 0x0a, 0x0b, 0x0c, 0x0d, 0x0e, 0x0f]),
    IPAddr([0x10, 0x11, 0x12, 0x13, 0x14, 0x15, 0x16, 0x17, 0x18, 0x19, 0x1a, 0x1b, 0x1c, 0x1d, 0x1e, 0x1f]),
];

#[derive(Debug)]
struct IPAddrPort {
    addr: IPAddr,
    port: u16,
}

pub struct App {
    rx_callback: Option<Callback>,
    tx_callback: Option<Callback>,
    app_read: Option<AppSlice<Shared, u8>>,
    app_write: Option<AppSlice<Shared, u8>>,
    app_cfg: Option<AppSlice<Shared, u8>>,
    app_rx_cfg: Option<AppSlice<Shared, u8>>,
    pending_tx: Option<[IPAddrPort; 2]>,
}

impl Default for App {
    fn default() -> Self {
        App {
            rx_callback: None,
            tx_callback: None,
            app_read: None,
            app_write: None,
            app_cfg: None,
            app_rx_cfg: None,
            pending_tx: None,
        }
    }
}

#[allow(dead_code)]
pub struct UDPDriver<'a> {
    /// UDP sender
    sender: &'a UDPSender<'a>,

    /// UDP receiver
    receiver: &'a UDPReceiver<'a>,

    /// Grant of apps that use this radio driver.
    apps: Grant<App>,
    /// ID of app whose transmission request is being processed.
    current_app: Cell<Option<AppId>>,

    /// Buffer that stores the UDP frame to be transmitted.
    kernel_tx: TakeCell<'static, [u8]>,
}

impl<'a> UDPDriver<'a> {
    pub fn new(
        sender: &'a UDPSender<'a>,
        receiver: &'a UDPReceiver<'a>,
        grant: Grant<App>,
        kernel_tx: &'static mut [u8],
    ) -> UDPDriver<'a> {
        UDPDriver {
            sender: sender,
            receiver: receiver,
            apps: grant,
            current_app: Cell::new(None),
            kernel_tx: TakeCell::new(kernel_tx),
        }
    }

    /// Utility function to perform an action on an app in a system call.
    #[inline]
    fn do_with_app<F>(&self, appid: AppId, closure: F) -> ReturnCode
    where
        F: FnOnce(&mut App) -> ReturnCode,
    {
        self.apps
            .enter(appid, |app, _| closure(app))
            .unwrap_or_else(|err| err.into())
    }

    /// Utility function to perform an action using an app's config buffer.
    #[inline]
    #[allow(dead_code)]
    fn do_with_cfg<F>(&self, appid: AppId, len: usize, closure: F) -> ReturnCode
    where
        F: FnOnce(&[u8]) -> ReturnCode,
    {
        self.apps
            .enter(appid, |app, _| {
                app.app_cfg
                    .take()
                    .as_ref()
                    .map_or(ReturnCode::EINVAL, |cfg| {
                        if cfg.len() != len {
                            return ReturnCode::EINVAL;
                        }
                        closure(cfg.as_ref())
                    })
            })
            .unwrap_or_else(|err| err.into())
    }

    /// Utility function to perform a write to an app's config buffer.
    #[inline]
    fn do_with_cfg_mut<F>(&self, appid: AppId, len: usize, closure: F) -> ReturnCode
    where
        F: FnOnce(&mut [u8]) -> ReturnCode,
    {
        self.apps
            .enter(appid, |app, _| {
                app.app_cfg
                    .take()
                    .as_mut()
                    .map_or(ReturnCode::EINVAL, |cfg| {
                        if cfg.len() != len {
                            return ReturnCode::EINVAL;
                        }
                        closure(cfg.as_mut())
                    })
            })
            .unwrap_or_else(|err| err.into())
    }
    
    /// Utility function to perform an action using an app's RX config buffer.
    /// (quick and dirty ctrl-c, ctrl-v from above)
    #[inline]
    #[allow(dead_code)]
    fn do_with_rx_cfg<F>(&self, appid: AppId, len: usize, closure: F) -> ReturnCode
    where
        F: FnOnce(&[u8]) -> ReturnCode,
    {
        self.apps
            .enter(appid, |app, _| {
                app.app_rx_cfg
                    .take()
                    .as_ref()
                    .map_or(ReturnCode::EINVAL, |cfg| {
                        if cfg.len() != len {
                            return ReturnCode::EINVAL;
                        }
                        closure(cfg.as_ref())
                    })
            })
            .unwrap_or_else(|err| err.into())
    }

    /// Utility function to perform a write to an app's RX config buffer.
    /// (also a quick and dirty ctrl-c)
    #[inline]
    #[allow(dead_code)]
    fn do_with_rx_cfg_mut<F>(&self, appid: AppId, len: usize, closure: F) -> ReturnCode
    where
        F: FnOnce(&mut [u8]) -> ReturnCode,
    {
        self.apps
            .enter(appid, |app, _| {
                app.app_rx_cfg
                    .take()
                    .as_mut()
                    .map_or(ReturnCode::EINVAL, |cfg| {
                        if cfg.len() != len {
                            return ReturnCode::EINVAL;
                        }
                        closure(cfg.as_mut())
                    })
            })
            .unwrap_or_else(|err| err.into())
    }

    /// If the driver is currently idle and there are pending transmissions,
    /// pick an app with a pending transmission and return its `AppId`.
    fn get_next_tx_if_idle(&self) -> Option<AppId> {
        if self.current_app.get().is_some() {
            return None;
        }
        let mut pending_app = None;
        for app in self.apps.iter() {
            app.enter(|app, _| {
                if app.pending_tx.is_some() {
                    pending_app = Some(app.appid());
                }
            });
            if pending_app.is_some() {
                break;
            }
        }
        pending_app
    }

    /// Performs `appid`'s pending transmission asynchronously. If the
    /// transmission is not successful, the error is returned to the app via its
    /// `tx_callback`. Assumes that the driver is currently idle and the app has
    /// a pending transmission.
    #[inline]
    fn perform_tx_async(&self, appid: AppId) {
        let result = self.perform_tx_sync(appid);
        if result != ReturnCode::SUCCESS {
            let _ = self.apps.enter(appid, |app, _| {
                app.tx_callback
                    .take()
                    .map(|mut cb| cb.schedule(result.into(), 0, 0));
            });
        }
    }

    /// Performs `appid`'s pending transmission synchronously. The result is
    /// returned immediately to the app. Assumes that the driver is currently
    /// idle and the app has a pending transmission.
    #[inline]
    fn perform_tx_sync(&self, appid: AppId) -> ReturnCode {
        self.do_with_app(appid, |app| {
            let addr_ports = match app.pending_tx.take() {
                Some(pending_tx) => pending_tx,
                None => {
                    return ReturnCode::SUCCESS;
                }
            };
            let result = self.kernel_tx.take().map_or(ReturnCode::ENOMEM, |_kbuf| {
                let _dst_addr = addr_ports[1].addr;
                let _dst_port = addr_ports[1].port;
                let _src_port = addr_ports[0].port; 

                // TODO: Prepare packet for UDP transmission
                // `dst_addr_port` contains the destination address and port number
                // Example from radio driver:
                /*
                let pan = self.mac.get_pan();
                let dst_addr = MacAddress::Short(dst_addr);
                let src_addr = MacAddress::Short(self.mac.get_address());
                let mut frame = match self.mac.prepare_data_frame(
                    kbuf,
                    pan,
                    dst_addr,
                    pan,
                    src_addr,
                    security_needed,
                ) {
                    Ok(frame) => frame,
                    Err(kbuf) => {
                        self.kernel_tx.replace(kbuf);
                        return ReturnCode::FAIL;
                    }
                };
                */

                // TODO: append payload and send. Radio driver example:
                /*
                let result = app.app_write
                    .take()
                    .as_ref()
                    .map(|payload| frame.append_payload(payload.as_ref()))
                    .unwrap_or(ReturnCode::EINVAL);
                if result != ReturnCode::SUCCESS {
                    return result;
                }

                let (result, mbuf) = self.mac.transmit(frame);
                if let Some(buf) = mbuf {
                    self.kernel_tx.replace(buf);
                }
                result
                */
                ReturnCode::SUCCESS
            });
            if result == ReturnCode::SUCCESS {
                self.current_app.set(Some(appid));
            }
            result
        })
    }

    /// Schedule the next transmission if there is one pending. Performs the
    /// transmission asynchronously, returning any errors via callbacks.
    #[inline]
    #[allow(dead_code)]
    fn do_next_tx_async(&self) {
        self.get_next_tx_if_idle()
            .map(|appid| self.perform_tx_async(appid));
    }

    /// Schedule the next transmission if there is one pending. If the next
    /// transmission happens to be the one that was just queued, then the
    /// transmission is synchronous. Hence, errors must be returned immediately.
    /// On the other hand, if it is some other app, then return any errors via
    /// callbacks.
    #[inline]
    fn do_next_tx_sync(&self, new_appid: AppId) -> ReturnCode {
        self.get_next_tx_if_idle()
            .map(|appid| {
                if appid == new_appid {
                    self.perform_tx_sync(appid)
                } else {
                    self.perform_tx_async(appid);
                    ReturnCode::SUCCESS
                }
            })
            .unwrap_or(ReturnCode::SUCCESS)
    }

    #[inline]
    fn parse_ip_port_pair(&self, buf: &[u8]) -> Option<IPAddrPort> {

        if buf.len() != 2 * mem::size_of::<IPAddrPort>() {
            None
        } else {
            let (a, p) = buf.split_at(mem::size_of::<IPAddr>());
            let mut addr = IPAddr::new();
            addr.0.copy_from_slice(a);

            let pair = IPAddrPort {
                addr: addr,
                port: ((p[0] as u16) << 8) + (p[1] as u16),
            };
            Some(pair)
        }
    }
}

impl<'a> Driver for UDPDriver<'a> {
    /// Setup buffers to read/write from.
    ///
    /// ### `allow_num`
    ///
    /// - `0`: Read buffer. Will contain the received payload.
    /// - `1`: Write buffer. Contains the UDP payload to be transmitted.
    /// - `2`: Config buffer. Used to contain miscellaneous data associated with
    ///        some commands, namely source/destination addresses and ports.
    /// - `3`: Rx config buffer. Used to contain source/destination addresses
    ///        and ports for receives (separate from `2` because receives may
    ///        be waiting for an incoming packet asynchronously).
    fn allow(
        &self,
        appid: AppId,
        allow_num: usize,
        slice: Option<AppSlice<Shared, u8>>,
    ) -> ReturnCode {
        match allow_num {
            0 | 1 | 2 | 3 => self.do_with_app(appid, |app| {
                match allow_num {
                    0 => app.app_read = slice,
                    1 => app.app_write = slice,
                    2 => app.app_cfg = slice,
                    3 => app.app_rx_cfg = slice,
                    _ => {}
                }
                ReturnCode::SUCCESS
            }),
            _ => ReturnCode::ENOSUPPORT,
        }
    }

    /// Setup callbacks.
    ///
    /// ### `subscribe_num`
    ///
    /// - `0`: Setup callback for when frame is received.
    /// - `1`: Setup callback for when frame is transmitted.
    fn subscribe(
        &self,
        subscribe_num: usize,
        callback: Option<Callback>,
        app_id: AppId,
    ) -> ReturnCode {
        match subscribe_num {
            0 => self.do_with_app(app_id, |app| {
                app.rx_callback = callback;
                ReturnCode::SUCCESS
            }),
            1 => self.do_with_app(app_id, |app| {
                app.tx_callback = callback;
                ReturnCode::SUCCESS
            }),
            _ => ReturnCode::ENOSUPPORT,
        }
    }

    /// UDP control
    ///
    /// ### `command_num`
    ///
    /// - `0`: Driver check.
    /// - `1`: Get the interface list
    ///        app_cfg (out): 16 * `n` bytes: the list of interface IPv6 addresses, length
    ///                       limited by `app_cfg` length.
    /// - `2`: Transmit payload 
    fn command(&self, command_num: usize, arg1: usize, _: usize, appid: AppId) -> ReturnCode {
        match command_num {
            0 => ReturnCode::SUCCESS,

            //  Writes the requested number of network interface addresses
            // `arg1`: number of interfaces requested that will fit into the buffer
            1 => self.do_with_cfg_mut(appid, arg1 * mem::size_of::<IPAddr>(), |cfg| {
                let n_ifaces_to_copy = cmp::min(arg1, INTERFACES.len());
                let iface_size = mem::size_of::<IPAddr>();
                for i in 0..n_ifaces_to_copy {
                    cfg[i * iface_size .. (i+1) * iface_size].copy_from_slice(&INTERFACES[i].0); 
                }
                // Returns total number of interfaces
                ReturnCode::SuccessWithValue { value: INTERFACES.len() } 
            }),

            // Transmits UDP packet stored in 
            2 => {
                self.do_with_app(appid, |app| {
                    if app.pending_tx.is_some() {
                        // Cannot support more than one pending tx per process.
                        return ReturnCode::EBUSY;
                    }
                    let next_tx = app.app_cfg.as_ref().and_then(|cfg| {
                        if cfg.len() != 2 * mem::size_of::<IPAddrPort>() {
                            return None;
                        }
                       
                        // Source address and port 
                        let src_ip_port = &cfg.as_ref()[0..mem::size_of::<IPAddrPort>() - 1];
                        let (a, p) = src_ip_port.split_at(mem::size_of::<IPAddr>());

                        let mut src_addr = IPAddr::new();
                        src_addr.0.copy_from_slice(a);

                        let src = IPAddrPort {
                            addr: src_addr,
                            port: ((p[0] as u16) << 8) + (p[1] as u16),
                        };

<<<<<<< HEAD
                        self.parse_ip_port_pair(&cfg.as_ref()[mem::size_of::<IPAddrPort>()..])
=======
                        // Destination address and port 
                        let dst_ip_port = &cfg.as_ref()[mem::size_of::<IPAddrPort>()..];
                        let (a, p) = dst_ip_port.split_at(mem::size_of::<IPAddr>());

                        let mut dst_addr = IPAddr::new();
                        dst_addr.0.copy_from_slice(a);

                        let dst = IPAddrPort {
                            addr: dst_addr,
                            port: ((p[0] as u16) << 8) + (p[1] as u16),
                        };
                        
                        Some([src, dst])
>>>>>>> 3aa4deae
                    });
                    if next_tx.is_none() {
                        return ReturnCode::EINVAL;
                    }
                    app.pending_tx = next_tx;

                    self.do_next_tx_sync(appid)
                })
            }
            _ => ReturnCode::ENOSUPPORT,
        }
    }
}

/*
// TODO: Change send_done interface to act as TxClient for the UDP stack and send
// the right return code to the application
impl<'a> device::TxClient for UDPDriver<'a> {
    fn send_done(&self, spi_buf: &'static mut [u8], acked: bool, result: ReturnCode) {
        self.kernel_tx.replace(spi_buf);
        self.current_app.get().map(|appid| {
            let _ = self.apps.enter(appid, |app, _| {
                app.tx_callback
                    .take()
                    .map(|mut cb| cb.schedule(result.into(), 0, 0));
            });
        });
        self.current_app.set(None);
        self.do_next_tx_async();
    }
}
*/

// how many levels of indentation before this starts to make no sense
impl<'a> UDPRecvClient for UDPDriver<'a> {
    fn receive(&self, src_addr: IPAddr, dst_addr: IPAddr, src_port: u16, dst_port: u16, payload: &[u8]) {
        self.apps.each(|app| {
            self.do_with_rx_cfg(app.appid(), payload.len(), |cfg| {
                if cfg.len() != 2 * mem::size_of::<IPAddrPort>() {
                    return ReturnCode::EINVAL;
                }

                self.parse_ip_port_pair(&cfg.as_ref()[..mem::size_of::<IPAddrPort>()]).map(|socket_addr| {
                    self.parse_ip_port_pair(&cfg.as_ref()[mem::size_of::<IPAddrPort>()..]).map(|requested_addr| {
                        if socket_addr.addr == dst_addr && requested_addr.addr == src_addr &&
                           socket_addr.port == dst_port && requested_addr.port == src_port {
                            app.app_read.take().as_mut().map(|rbuf| {
                                let rbuf = rbuf.as_mut();
                                let len = payload.len();
                                if rbuf.len() >= len { // silently ignore packets that don't fit?
                                    rbuf[..len].copy_from_slice(&payload[..len]);
                                    app.rx_callback
                                        .take()
                                        .map(|mut cb| cb.schedule(len, 0, 0));
                                }
                            });
                        }
                        ReturnCode::SUCCESS
                    });
                });
                ReturnCode::EINVAL
            });
        });
    }
}
<|MERGE_RESOLUTION|>--- conflicted
+++ resolved
@@ -439,23 +439,7 @@
                             port: ((p[0] as u16) << 8) + (p[1] as u16),
                         };
 
-<<<<<<< HEAD
                         self.parse_ip_port_pair(&cfg.as_ref()[mem::size_of::<IPAddrPort>()..])
-=======
-                        // Destination address and port 
-                        let dst_ip_port = &cfg.as_ref()[mem::size_of::<IPAddrPort>()..];
-                        let (a, p) = dst_ip_port.split_at(mem::size_of::<IPAddr>());
-
-                        let mut dst_addr = IPAddr::new();
-                        dst_addr.0.copy_from_slice(a);
-
-                        let dst = IPAddrPort {
-                            addr: dst_addr,
-                            port: ((p[0] as u16) << 8) + (p[1] as u16),
-                        };
-                        
-                        Some([src, dst])
->>>>>>> 3aa4deae
                     });
                     if next_tx.is_none() {
                         return ReturnCode::EINVAL;
